--- conflicted
+++ resolved
@@ -27,11 +27,7 @@
     bail<K extends keyof GetEvents<this>>(thisArg: ThisType<GetEvents<this>[K]>, name: K, ...args: Parameters<GetEvents<this>[K]>): ReturnType<GetEvents<this>[K]>
     on<K extends keyof GetEvents<this>>(name: K, listener: GetEvents<this>[K], options?: boolean | EventOptions): () => boolean
     once<K extends keyof GetEvents<this>>(name: K, listener: GetEvents<this>[K], options?: boolean | EventOptions): () => boolean
-<<<<<<< HEAD
-=======
-    off<K extends keyof GetEvents<this>>(name: K, listener: GetEvents<this>[K]): boolean
     /** @deprecated */
->>>>>>> c3570bc3
     start(): Promise<void>
     stop(): Promise<void>
     /* eslint-enable max-len */
